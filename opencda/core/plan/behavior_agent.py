--- conflicted
+++ resolved
@@ -141,7 +141,6 @@
         self.obstacle_vehicles = []
         self.objects = {}
 
-<<<<<<< HEAD
         # rl related
         self.node_road_option = None
         self.node_waypoint = None
@@ -166,8 +165,6 @@
         # todo: change it to rl specific module
         self._min_distance = 5
 
-=======
->>>>>>> cd4b0c21
         # debug helper
         self.debug_helper = PlanDebugHelper(self.vehicle.id)
 
