--- conflicted
+++ resolved
@@ -61,19 +61,11 @@
         # this is used only when co-simulation activated.
         self.sumo2carla_ids = {}
 
-<<<<<<< HEAD
     def update_global_ego_id(self):
         """
         Return the smallest id as the ego_id
         """
         self.ego_id = min(self.vehicle_id_set)
-=======
-    def destroy(self):
-        for vehicle_manager in self._vehicle_manager_dict.values():
-            vehicle_manager.destroy()
-        for rsu_manager in self._rsu_manager_dict.values():
-            rsu_manager.destory()
->>>>>>> 1781493b
 
     def update_vehicle_manager(self, vehicle_manager):
         """
@@ -159,4 +151,10 @@
                 target_vm = vm
                 break
 
-        return target_vm+        return target_vm
+
+    def destroy(self):
+        for vehicle_manager in self._vehicle_manager_dict.values():
+            vehicle_manager.destroy()
+        for rsu_manager in self._rsu_manager_dict.values():
+            rsu_manager.destory()